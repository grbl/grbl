/*
  config.h - eeprom and compile time configuration handling 
  Part of Grbl

  Copyright (c) 2009 Simen Svale Skogsrud

  Grbl is free software: you can redistribute it and/or modify
  it under the terms of the GNU General Public License as published by
  the Free Software Foundation, either version 3 of the License, or
  (at your option) any later version.

  Grbl is distributed in the hope that it will be useful,
  but WITHOUT ANY WARRANTY; without even the implied warranty of
  MERCHANTABILITY or FITNESS FOR A PARTICULAR PURPOSE.  See the
  GNU General Public License for more details.

  You should have received a copy of the GNU General Public License
  along with Grbl.  If not, see <http://www.gnu.org/licenses/>.
*/

#ifndef config_h
#define config_h

#define VERSION "0.51"

// Settings that can only be set at compile-time:

<<<<<<< HEAD
#define BAUD_RATE 115200
=======
#ifndef BAUD_RATE
#define BAUD_RATE 9600
#endif
>>>>>>> dd937481

#define STEPPERS_ENABLE_DDR     DDRD
#define STEPPERS_ENABLE_PORT    PORTD
#define STEPPERS_ENABLE_BIT     2

#define STEPPING_DDR            DDRC
#define STEPPING_PORT           PORTC 
#define X_STEP_BIT              0
#define Y_STEP_BIT              1
#define Z_STEP_BIT              2
#define X_DIRECTION_BIT         3
#define Y_DIRECTION_BIT         4
#define Z_DIRECTION_BIT         5

#define LIMIT_DDR               DDRD
#define LIMIT_PORT              PORTD
#define X_LIMIT_BIT             3
#define Y_LIMIT_BIT             4
#define Z_LIMIT_BIT             5

#define SPINDLE_ENABLE_DDR      DDRD
#define SPINDLE_ENABLE_PORT     PORTD
#define SPINDLE_ENABLE_BIT      6

#define SPINDLE_DIRECTION_DDR   DDRD
#define SPINDLE_DIRECTION_PORT  PORTD
#define SPINDLE_DIRECTION_BIT   7

// Version of the EEPROM data. Will be used to migrate existing data from older versions of Grbl
// when firmware is upgraded. Always stored in byte 0 of eeprom
#define SETTINGS_VERSION 1

// Current global settings (persisted in EEPROM from byte 1 onwards)
struct Settings {
  double steps_per_mm[3];
  uint8_t microsteps;
  uint8_t pulse_microseconds;
  double default_feed_rate;
  double seek_rate;
  uint8_t invert_mask;
  double mm_per_arc_segment;
};
struct Settings settings;

// Initialize the configuration subsystem (load settings from EEPROM)
void config_init();

// Print current settings
void dump_settings();

// A helper method to set new settings from command line
void store_setting(int parameter, double value);

// Default settings (used when resetting eeprom-settings)
#define MICROSTEPS 8
#define DEFAULT_X_STEPS_PER_MM (94.488188976378*MICROSTEPS)
#define DEFAULT_Y_STEPS_PER_MM (94.488188976378*MICROSTEPS)
#define DEFAULT_Z_STEPS_PER_MM (94.488188976378*MICROSTEPS)
#define DEFAULT_STEP_PULSE_MICROSECONDS 30
#define DEFAULT_MM_PER_ARC_SEGMENT 0.1
#define DEFAULT_SEEKRATE 480.0 // in millimeters per minute
#define DEFAULT_FEEDRATE 480.0

// Some useful constants
#define STEP_MASK ((1<<X_STEP_BIT)|(1<<Y_STEP_BIT)|(1<<Z_STEP_BIT))                     // All step bits
#define DIRECTION_MASK ((1<<X_DIRECTION_BIT)|(1<<Y_DIRECTION_BIT)|(1<<Z_DIRECTION_BIT)) // All direction bits
#define STEPPING_MASK (STEP_MASK | DIRECTION_MASK)                                      // All stepping-related bits (step/direction)
#define LIMIT_MASK ((1<<X_LIMIT_BIT)|(1<<Y_LIMIT_BIT)|(1<<Z_LIMIT_BIT))                 // All limit bits

#endif<|MERGE_RESOLUTION|>--- conflicted
+++ resolved
@@ -25,13 +25,9 @@
 
 // Settings that can only be set at compile-time:
 
-<<<<<<< HEAD
+#ifndef BAUD_RATE
 #define BAUD_RATE 115200
-=======
-#ifndef BAUD_RATE
-#define BAUD_RATE 9600
 #endif
->>>>>>> dd937481
 
 #define STEPPERS_ENABLE_DDR     DDRD
 #define STEPPERS_ENABLE_PORT    PORTD
@@ -40,10 +36,10 @@
 #define STEPPING_DDR            DDRC
 #define STEPPING_PORT           PORTC 
 #define X_STEP_BIT              0
-#define Y_STEP_BIT              1
-#define Z_STEP_BIT              2
-#define X_DIRECTION_BIT         3
-#define Y_DIRECTION_BIT         4
+#define Y_STEP_BIT              2
+#define Z_STEP_BIT              4
+#define X_DIRECTION_BIT         1
+#define Y_DIRECTION_BIT         3
 #define Z_DIRECTION_BIT         5
 
 #define LIMIT_DDR               DDRD
@@ -70,7 +66,7 @@
   uint8_t microsteps;
   uint8_t pulse_microseconds;
   double default_feed_rate;
-  double seek_rate;
+  double default_seek_rate;
   uint8_t invert_mask;
   double mm_per_arc_segment;
 };
