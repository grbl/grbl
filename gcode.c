/*
  gcode.c - rs274/ngc parser.
  Part of Grbl v0.9

  Copyright (c) 2012-2014 Sungeun K. Jeon
  
  Grbl is free software: you can redistribute it and/or modify
  it under the terms of the GNU General Public License as published by
  the Free Software Foundation, either version 3 of the License, or
  (at your option) any later version.

  Grbl is distributed in the hope that it will be useful,
  but WITHOUT ANY WARRANTY; without even the implied warranty of
  MERCHANTABILITY or FITNESS FOR A PARTICULAR PURPOSE.  See the
  GNU General Public License for more details.

  You should have received a copy of the GNU General Public License
  along with Grbl.  If not, see <http://www.gnu.org/licenses/>.
*/
/* 
  This file is based on work from Grbl v0.8, distributed under the 
  terms of the MIT-license. See COPYING for more details.  
    Copyright (c) 2009-2011 Simen Svale Skogsrud
    Copyright (c) 2011-2012 Sungeun K. Jeon
*/  

#include "system.h"
#include "settings.h"
#include "protocol.h"
#include "gcode.h"
#include "motion_control.h"
#include "spindle_control.h"
#include "coolant_control.h"
#include "probe.h"
#include "report.h"

// NOTE: Max line number is defined by the g-code standard to be 99999. It seems to be an
// arbitrary value, and some GUIs may require more. So we increased it based on a max safe
// value when converting a float (7.2 digit precision)s to an integer.
#define MAX_LINE_NUMBER 9999999 

#define AXIS_COMMAND_NONE 0
#define AXIS_COMMAND_NON_MODAL 1 
#define AXIS_COMMAND_MOTION_MODE 2
#define AXIS_COMMAND_TOOL_LENGTH_OFFSET 3 // *Undefined but required

// Declare gc extern struct
parser_state_t gc_state;
parser_block_t gc_block;

#define FAIL(status) return(status);


void gc_init() 
{
  memset(&gc_state, 0, sizeof(gc_state));
  
  // Load default G54 coordinate system.
  if (!(settings_read_coord_data(gc_state.modal.coord_select,gc_state.coord_system))) { 
    report_status_message(STATUS_SETTING_READ_FAIL); 
  } 
}


// Sets g-code parser position in mm. Input in steps. Called by the system abort and hard
// limit pull-off routines.
void gc_sync_position() 
{
  uint8_t i;
  for (i=0; i<N_AXIS; i++) {
    gc_state.position[i] = sys.position[i]/settings.steps_per_mm[i];
  }
}


static uint8_t gc_check_same_position(float *pos_a, float *pos_b) 
{
  uint8_t idx;
  for (idx=0; idx<N_AXIS; idx++) {
    if (pos_a[idx] != pos_b[idx]) { return(false); }
  }
  return(true);
}
         
// Executes one line of 0-terminated G-Code. The line is assumed to contain only uppercase
// characters and signed floating point values (no whitespace). Comments and block delete
// characters have been removed. In this function, all units and positions are converted and 
// exported to grbl's internal functions in terms of (mm, mm/min) and absolute machine 
// coordinates, respectively.
uint8_t gc_execute_line(char *line) 
{
  /* -------------------------------------------------------------------------------------
     STEP 1: Initialize parser block struct and copy current g-code state modes. The parser
     updates these modes and commands as the block line is parser and will only be used and
     executed after successful error-checking. The parser block struct also contains a block
     values struct, word tracking variables, and a non-modal commands tracker for the new 
     block. This struct contains all of the necessary information to execute the block. */
     
  memset(&gc_block, 0, sizeof(gc_block)); // Initialize the parser block struct.
  memcpy(&gc_block.modal,&gc_state.modal,sizeof(gc_modal_t)); // Copy current modes
  uint8_t axis_command = AXIS_COMMAND_NONE;
  uint8_t axis_0, axis_1, axis_linear;
  uint8_t coord_select = 0; // Tracks G10 P coordinate selection for execution
  float coordinate_data[N_AXIS]; // Multi-use variable to store coordinate data for execution
  float parameter_data[N_AXIS]; // Multi-use variable to store parameter data for execution
  
  // Initialize bitflag tracking variables for axis indices compatible operations.
  uint8_t axis_words = 0; // XYZ tracking
  uint8_t ijk_words = 0; // IJK tracking 

  // Initialize command and value words variables. Tracks words contained in this block.
  uint16_t command_words = 0; // G and M command words. Also used for modal group violations.
  uint16_t value_words = 0; // Value words. 

  /* -------------------------------------------------------------------------------------
     STEP 2: Import all g-code words in the block line. A g-code word is a letter followed by
     a number, which can either be a 'G'/'M' command or sets/assigns a command value. Also, 
     perform initial error-checks for command word modal group violations, for any repeated
     words, and for negative values set for the value words F, N, P, T, and S. */
     
  uint8_t word_bit; // Bit-value for assigning tracking variables
  uint8_t char_counter = 0;  
  char letter;
  float value;
  uint8_t int_value = 0;
  uint16_t mantissa = 0;

  while (line[char_counter] != 0) { // Loop until no more g-code words in line.
    
    // Import the next g-code word, expecting a letter followed by a value. Otherwise, error out.
    letter = line[char_counter];
    if((letter < 'A') || (letter > 'Z')) { FAIL(STATUS_EXPECTED_COMMAND_LETTER); } // [Expected word letter]
    char_counter++;
    if (!read_float(line, &char_counter, &value)) { FAIL(STATUS_BAD_NUMBER_FORMAT); } // [Expected word value]

    // Convert values to smaller uint8 significand and mantissa values for parsing this word.
    // NOTE: Mantissa is multiplied by 100 to catch non-integer command values. This is more 
    // accurate than the NIST gcode requirement of x10 when used for commands, but not quite
    // accurate enough for value words that require integers to within 0.0001. This should be
    // a good enough comprimise and catch most all non-integer errors. To make it compliant, 
    // we would simply need to change the mantissa to int16, but this add compiled flash space.
    // Maybe update this later. 
    int_value = trunc(value);
    mantissa =  round(100*(value - int_value)); // Compute mantissa for Gxx.x commands.
        // NOTE: Rounding must be used to catch small floating point errors. 

    // Check if the g-code word is supported or errors due to modal group violations or has
    // been repeated in the g-code block. If ok, update the command or record its value.
    switch(letter) {
    
      /* 'G' and 'M' Command Words: Parse commands and check for modal group violations.
         NOTE: Modal group numbers are defined in Table 4 of NIST RS274-NGC v3, pg.20 */
         
      case 'G':
        // Determine 'G' command and its modal group
        switch(int_value) {
          case 10: case 28: case 30: case 92: 
            // Check for G10/28/30/92 being called with G0/1/2/3/38 on same block.
            // * G43.1 is also an axis command but is not explicitly defined this way.
            if (mantissa == 0) { // Ignore G28.1, G30.1, and G92.1
              if (axis_command) { FAIL(STATUS_GCODE_AXIS_COMMAND_CONFLICT); } // [Axis word/command conflict]
              axis_command = AXIS_COMMAND_NON_MODAL;
            }
            // No break. Continues to next line.
          case 4: case 53: 
            word_bit = MODAL_GROUP_G0; 
            switch(int_value) {
              case 4: gc_block.non_modal_command = NON_MODAL_DWELL; break; // G4
              case 10: gc_block.non_modal_command = NON_MODAL_SET_COORDINATE_DATA; break; // G10
              case 28:
                switch(mantissa) {
                  case 0: gc_block.non_modal_command = NON_MODAL_GO_HOME_0; break;  // G28
                  case 10: gc_block.non_modal_command = NON_MODAL_SET_HOME_0; break; // G28.1
                  default: FAIL(STATUS_GCODE_UNSUPPORTED_COMMAND); // [Unsupported G28.x command]
                }
                mantissa = 0; // Set to zero to indicate valid non-integer G command.
                break;
              case 30: 
                switch(mantissa) {
                  case 0: gc_block.non_modal_command = NON_MODAL_GO_HOME_1; break;  // G30
                  case 10: gc_block.non_modal_command = NON_MODAL_SET_HOME_1; break; // G30.1
                  default: FAIL(STATUS_GCODE_UNSUPPORTED_COMMAND); // [Unsupported G30.x command]
                }
                mantissa = 0; // Set to zero to indicate valid non-integer G command.
                break;
              case 53: gc_block.non_modal_command = NON_MODAL_ABSOLUTE_OVERRIDE; break; // G53
              case 92: 
                switch(mantissa) {
                  case 0: gc_block.non_modal_command = NON_MODAL_SET_COORDINATE_OFFSET; break; // G92
                  case 10: gc_block.non_modal_command = NON_MODAL_RESET_COORDINATE_OFFSET; break; // G92.1
                  default: FAIL(STATUS_GCODE_UNSUPPORTED_COMMAND); // [Unsupported G92.x command]
                }
                mantissa = 0; // Set to zero to indicate valid non-integer G command.
                break;      
            }
            break;
          case 0: case 1: case 2: case 3: case 38: 
            // Check for G0/1/2/3/38 being called with G10/28/30/92 on same block.
            // * G43.1 is also an axis command but is not explicitly defined this way.
            if (axis_command) { FAIL(STATUS_GCODE_AXIS_COMMAND_CONFLICT); } // [Axis word/command conflict]
            axis_command = AXIS_COMMAND_MOTION_MODE; 
            // No break. Continues to next line.
          case 80: 
            word_bit = MODAL_GROUP_G1; 
            switch(int_value) {
              case 0: gc_block.modal.motion = MOTION_MODE_SEEK; break; // G0
              case 1: gc_block.modal.motion = MOTION_MODE_LINEAR; break; // G1
              case 2: gc_block.modal.motion = MOTION_MODE_CW_ARC; break; // G2
              case 3: gc_block.modal.motion = MOTION_MODE_CCW_ARC; break; // G3
              case 38: 
                switch(mantissa) {
                  case 20: gc_block.modal.motion = MOTION_MODE_PROBE_TOWARD; break; // G38.2
                  case 30: gc_block.modal.motion = MOTION_MODE_PROBE_TOWARD_NO_ERROR; break; // G38.3
                  case 40: gc_block.modal.motion = MOTION_MODE_PROBE_AWAY; break; // G38.4
                  case 50: gc_block.modal.motion = MOTION_MODE_PROBE_AWAY_NO_ERROR; break; // G38.5
                  default: FAIL(STATUS_GCODE_UNSUPPORTED_COMMAND); // [Unsupported G38.x command]
                }
                mantissa = 0; // Set to zero to indicate valid non-integer G command.
                break;
              case 80: gc_block.modal.motion = MOTION_MODE_NONE; break; // G80
            }            
            break;
          case 17: case 18: case 19: 
            word_bit = MODAL_GROUP_G2; 
            switch(int_value) {
              case 17: gc_block.modal.plane_select = PLANE_SELECT_XY; break;
              case 18: gc_block.modal.plane_select = PLANE_SELECT_ZX; break;
              case 19: gc_block.modal.plane_select = PLANE_SELECT_YZ; break;
            }
            break;
          case 90: case 91: 
            word_bit = MODAL_GROUP_G3; 
            if (int_value == 90) { gc_block.modal.distance = DISTANCE_MODE_ABSOLUTE; } // G90
            else { gc_block.modal.distance = DISTANCE_MODE_INCREMENTAL; } // G91            
            break;
          case 93: case 94: 
            word_bit = MODAL_GROUP_G5; 
            if (int_value == 93) { gc_block.modal.feed_rate = FEED_RATE_MODE_INVERSE_TIME; } // G93
            else { gc_block.modal.feed_rate = FEED_RATE_MODE_UNITS_PER_MIN; } // G94
            break;
          case 20: case 21: 
            word_bit = MODAL_GROUP_G6; 
            if (int_value == 20) { gc_block.modal.units = UNITS_MODE_INCHES; }  // G20
            else { gc_block.modal.units = UNITS_MODE_MM; } // G21
            break;
          case 43: case 49:
            word_bit = MODAL_GROUP_G8;
            // NOTE: The NIST g-code standard vaguely states that when a tool length offset is changed,
            // there cannot be any axis motion or coordinate offsets updated. Meaning G43, G43.1, and G49
            // all are explicit axis commands, regardless if they require axis words or not. 
            if (axis_command) { FAIL(STATUS_GCODE_AXIS_COMMAND_CONFLICT); } // [Axis word/command conflict] }
            axis_command = AXIS_COMMAND_TOOL_LENGTH_OFFSET;
            if (int_value == 49) { // G49
              gc_block.modal.tool_length = TOOL_LENGTH_OFFSET_CANCEL; 
            } else if (mantissa == 10) { // G43.1
              gc_block.modal.tool_length = TOOL_LENGTH_OFFSET_ENABLE_DYNAMIC;
            } else { FAIL(STATUS_GCODE_UNSUPPORTED_COMMAND); } // [Unsupported G43.x command]
            mantissa = 0; // Set to zero to indicate valid non-integer G command.
            break;
          case 54: case 55: case 56: case 57: case 58: case 59: 
            // NOTE: G59.x are not supported. (But their int_values would be 60, 61, and 62.)
            word_bit = MODAL_GROUP_G12;
            gc_block.modal.coord_select = int_value-54; // Shift to array indexing.
            break;
          default: FAIL(STATUS_GCODE_UNSUPPORTED_COMMAND); // [Unsupported G command]
        }      
        if (mantissa > 0) { FAIL(STATUS_GCODE_COMMAND_VALUE_NOT_INTEGER); } // [Unsupported or invalid Gxx.x command]
        // Check for more than one command per modal group violations in the current block
        // NOTE: Variable 'word_bit' is always assigned, if the command is valid.
        if ( bit_istrue(command_words,bit(word_bit)) ) { FAIL(STATUS_GCODE_MODAL_GROUP_VIOLATION); }
        command_words |= bit(word_bit);
        break;
        
      case 'M':
      
        // Determine 'M' command and its modal group
        if (mantissa > 0) { FAIL(STATUS_GCODE_COMMAND_VALUE_NOT_INTEGER); } // [No Mxx.x commands]
        switch(int_value) {
          case 0: case 1: case 2: case 30: 
            word_bit = MODAL_GROUP_M4; 
            switch(int_value) {
              case 0: gc_block.modal.program_flow = PROGRAM_FLOW_PAUSED; break; // Program pause
              case 1: break; // Optional stop not supported. Ignore.
              case 2: case 30: gc_block.modal.program_flow = PROGRAM_FLOW_COMPLETED; break; // Program end and reset 
            }
            break;
          case 3: case 4: case 5: 
            word_bit = MODAL_GROUP_M7; 
            switch(int_value) {
              case 3: gc_block.modal.spindle = SPINDLE_ENABLE_CW; break;
              case 4: gc_block.modal.spindle = SPINDLE_ENABLE_CCW; break;
              case 5: gc_block.modal.spindle = SPINDLE_DISABLE; break;
            }
            break;            
         #ifdef ENABLE_M7  
          case 7:
         #endif
          case 8: case 9:
            word_bit = MODAL_GROUP_M8; 
            switch(int_value) {      
             #ifdef ENABLE_M7
              case 7: gc_block.modal.coolant = COOLANT_MIST_ENABLE; break;
             #endif
              case 8: gc_block.modal.coolant = COOLANT_FLOOD_ENABLE; break;
              case 9: gc_block.modal.coolant = COOLANT_DISABLE; break;
            }
            break;
          default: FAIL(STATUS_GCODE_UNSUPPORTED_COMMAND); // [Unsupported M command]
        }            
      
        // Check for more than one command per modal group violations in the current block
        // NOTE: Variable 'word_bit' is always assigned, if the command is valid.
        if ( bit_istrue(command_words,bit(word_bit)) ) { FAIL(STATUS_GCODE_MODAL_GROUP_VIOLATION); }
        command_words |= bit(word_bit);
        break;
      
      // NOTE: All remaining letters assign values.
      default: 
  
        /* Non-Command Words: This initial parsing phase only checks for repeats of the remaining
           legal g-code words and stores their value. Error-checking is performed later since some
           words (I,J,K,L,P,R) have multiple connotations and/or depend on the issued commands. */
        switch(letter){
          // case 'A': // Not supported
          // case 'B': // Not supported
          // case 'C': // Not supported
          // case 'D': // Not supported
          case 'F': word_bit = WORD_F; gc_block.values.f = value; break;
          // case 'H': // Not supported
          case 'I': word_bit = WORD_I; gc_block.values.ijk[X_AXIS] = value; ijk_words |= (1<<X_AXIS); break;
          case 'J': word_bit = WORD_J; gc_block.values.ijk[Y_AXIS] = value; ijk_words |= (1<<Y_AXIS); break;
          case 'K': word_bit = WORD_K; gc_block.values.ijk[Z_AXIS] = value; ijk_words |= (1<<Z_AXIS); break;
          case 'L': word_bit = WORD_L; gc_block.values.l = int_value; break;
          case 'N': word_bit = WORD_N; gc_block.values.n = trunc(value); break;
          case 'P': word_bit = WORD_P; gc_block.values.p = value; break;
          // NOTE: For certain commands, P value must be an integer, but none of these commands are supported.
          // case 'Q': // Not supported
          case 'R': word_bit = WORD_R; gc_block.values.r = value; break;
          case 'S': word_bit = WORD_S; gc_block.values.s = value; break;
          case 'T': word_bit = WORD_T; break; // gc.values.t = int_value;
          case 'X': word_bit = WORD_X; gc_block.values.xyz[X_AXIS] = value; axis_words |= (1<<X_AXIS); break;
          case 'Y': word_bit = WORD_Y; gc_block.values.xyz[Y_AXIS] = value; axis_words |= (1<<Y_AXIS); break;
          case 'Z': word_bit = WORD_Z; gc_block.values.xyz[Z_AXIS] = value; axis_words |= (1<<Z_AXIS); break;
          default: FAIL(STATUS_GCODE_UNSUPPORTED_COMMAND);
        } 
        
        // NOTE: Variable 'word_bit' is always assigned, if the non-command letter is valid.
        if (bit_istrue(value_words,bit(word_bit))) { FAIL(STATUS_GCODE_WORD_REPEATED); } // [Word repeated]
        // Check for invalid negative values for words F, N, P, T, and S.
        // NOTE: Negative value check is done here simply for code-efficiency.
        if ( bit(word_bit) & (bit(WORD_F)|bit(WORD_N)|bit(WORD_P)|bit(WORD_T)|bit(WORD_S)) ) {
          if (value < 0.0) { FAIL(STATUS_NEGATIVE_VALUE); } // [Word value cannot be negative]
        }
        value_words |= bit(word_bit); // Flag to indicate parameter assigned.
      
    }   
  } 
  // Parsing complete!
  

  /* -------------------------------------------------------------------------------------
     STEP 3: Error-check all commands and values passed in this block. This step ensures all of
     the commands are valid for execution and follows the NIST standard as closely as possible.
     If an error is found, all commands and values in this block are dumped and will not update
     the active system g-code modes. If the block is ok, the active system g-code modes will be
     updated based on the commands of this block, and signal for it to be executed. 
     
     Also, we have to pre-convert all of the values passed based on the modes set by the parsed
     block. There are a number of error-checks that require target information that can only be
     accurately calculated if we convert these values in conjunction with the error-checking.
     This relegates the next execution step as only updating the system g-code modes and 
     performing the programmed actions in order. The execution step should not require any 
     conversion calculations and would only require minimal checks necessary to execute.
  */

  /* NOTE: At this point, the g-code block has been parsed and the block line can be freed.
     NOTE: It's also possible, at some future point, to break up STEP 2, to allow piece-wise 
     parsing of the block on a per-word basis, rather than the entire block. This could remove 
     the need for maintaining a large string variable for the entire block and free up some memory. 
     To do this, this would simply need to retain all of the data in STEP 1, such as the new block
     data struct, the modal group and value bitflag tracking variables, and axis array indices 
     compatible variables. This data contains all of the information necessary to error-check the 
     new g-code block when the EOL character is received. However, this would break Grbl's startup
     lines in how it currently works and would require some refactoring to make it compatible.
  */  
  
  // [0. Non-specific/common error-checks and miscellaneous setup]: 
  
  // Determine implicit axis command conditions. Axis words have been passed, but no explicit axis
  // command has been sent. If so, set axis command to current motion mode.
  if (axis_words) {
    if (!axis_command) { axis_command = AXIS_COMMAND_MOTION_MODE; } // Assign implicit motion-mode
  }
  
  // Check for valid line number N value.
  if (bit_istrue(value_words,bit(WORD_N))) {
    // Line number value cannot be less than zero (done) or greater than max line number.
    if (gc_block.values.n > MAX_LINE_NUMBER) { FAIL(STATUS_GCODE_INVALID_LINE_NUMBER); } // [Exceeds max line number]
  }
  // bit_false(value_words,bit(WORD_N)); // NOTE: Single-meaning value word. Set at end of error-checking.
  
  // Track for unused words at the end of error-checking.
  // NOTE: Single-meaning value words are removed all at once at the end of error-checking, because
  // they are always used when present. This was done to save a few bytes of flash. For clarity, the
  // single-meaning value words may be removed as they are used. Also, axis words are treated in the
  // same way. If there is an explicit/implicit axis command, XYZ words are always used and are 
  // are removed at the end of error-checking.  
  
  // [1. Comments ]: MSG's NOT SUPPORTED. Comment handling performed by protocol.
  
  // [2. Set feed rate mode ]: G93 F word missing with G1,G2/3 active, implicitly or explicitly. Feed rate
  //   is not defined after switching to G94 from G93.
  if (gc_block.modal.feed_rate == FEED_RATE_MODE_INVERSE_TIME) { // = G93
    // NOTE: G38 can also operate in inverse time, but is undefined as an error. Missing F word check added here.
    if (axis_command == AXIS_COMMAND_MOTION_MODE) { 
      if ((gc_block.modal.motion != MOTION_MODE_NONE) || (gc_block.modal.motion != MOTION_MODE_SEEK)) {
        if (bit_isfalse(value_words,bit(WORD_F))) { FAIL(STATUS_GCODE_UNDEFINED_FEED_RATE); } // [F word missing]
      }
    }
    // NOTE: It seems redundant to check for an F word to be passed after switching from G94 to G93. We would
    // accomplish the exact same thing if the feed rate value is always reset to zero and undefined after each
    // inverse time block, since the commands that use this value already perform undefined checks. This would
    // also allow other commands, following this switch, to execute and not error out needlessly. This code is 
    // combined with the above feed rate mode and the below set feed rate error-checking.

    // [3. Set feed rate ]: F is negative (done.)
    // - In inverse time mode: Always implicitly zero the feed rate value before and after block completion.
    // NOTE: If in G93 mode or switched into it from G94, just keep F value as initialized zero or passed F word 
    // value in the block. If no F word is passed with a motion command that requires a feed rate, this will error 
    // out in the motion modes error-checking. However, if no F word is passed with NO motion command that requires
    // a feed rate, we simply move on and the state feed rate value gets updated to zero and remains undefined.
  } else { // = G94
    // - In units per mm mode: If F word passed, ensure value is in mm/min, otherwise push last state value.
    if (gc_state.modal.feed_rate == FEED_RATE_MODE_UNITS_PER_MIN) { // Last state is also G94
      if (bit_istrue(value_words,bit(WORD_F))) {
        if (gc_block.modal.units == UNITS_MODE_INCHES) { gc_block.values.f *= MM_PER_INCH; }
      } else {
        gc_block.values.f = gc_state.feed_rate; // Push last state feed rate
      }
    } // Else, switching to G94 from G93, so don't push last state feed rate. Its undefined or the passed F word value.
  } 
  // bit_false(value_words,bit(WORD_F)); // NOTE: Single-meaning value word. Set at end of error-checking.
  
  // [4. Set spindle speed ]: S is negative (done.)
  if (bit_isfalse(value_words,bit(WORD_S))) { gc_block.values.s = gc_state.spindle_speed; }
  // bit_false(value_words,bit(WORD_S)); // NOTE: Single-meaning value word. Set at end of error-checking.
    
  // [5. Select tool ]: NOT SUPPORTED. Only tracks value. T is negative (done.) Not an integer. Greater than max tool value.
  // bit_false(value_words,bit(WORD_T)); // NOTE: Single-meaning value word. Set at end of error-checking.

  // [6. Change tool ]: N/A
  // [7. Spindle control ]: N/A
  // [8. Coolant control ]: N/A
  // [9. Enable/disable feed rate or spindle overrides ]: NOT SUPPORTED.
  
  // [10. Dwell ]: P value missing. P is negative (done.) NOTE: See below.
  if (gc_block.non_modal_command == NON_MODAL_DWELL) {
    if (bit_isfalse(value_words,bit(WORD_P))) { FAIL(STATUS_GCODE_VALUE_WORD_MISSING); } // [P word missing]
    bit_false(value_words,bit(WORD_P));
  }
  
  // [11. Set active plane ]: N/A
  switch (gc_block.modal.plane_select) {
    case PLANE_SELECT_XY:
      axis_0 = X_AXIS;
      axis_1 = Y_AXIS;
      axis_linear = Z_AXIS;
      break;
    case PLANE_SELECT_ZX:
      axis_0 = Z_AXIS;
      axis_1 = X_AXIS;
      axis_linear = Y_AXIS;
      break;
    default: // case PLANE_SELECT_YZ:
      axis_0 = Y_AXIS;
      axis_1 = Z_AXIS;
      axis_linear = X_AXIS;
  }   
            
  // [12. Set length units ]: N/A
  // Pre-convert XYZ coordinate values to millimeters, if applicable.
  uint8_t idx;
  if (gc_block.modal.units == UNITS_MODE_INCHES) {
    for (idx=0; idx<N_AXIS; idx++) { // Axes indices are consistent, so loop may be used.
      if (bit_istrue(axis_words,bit(idx)) ) {
        gc_block.values.xyz[idx] *= MM_PER_INCH;
      }
    }
  }
  
  // [13. Cutter radius compensation ]: NOT SUPPORTED. Error, if G53 is active.
  
  // [14. Cutter length compensation ]: G43 NOT SUPPORTED, but G43.1 and G49 are. 
  // [G43.1 Errors]: Motion command in same line. 
  //   NOTE: Although not explicitly stated so, G43.1 should be applied to only one valid 
  //   axis that is configured (in config.h). There should be an error if the configured axis
  //   is absent or if any of the other axis words are present.
  if (axis_command == AXIS_COMMAND_TOOL_LENGTH_OFFSET ) { // Indicates called in block.
    if (gc_block.modal.tool_length == TOOL_LENGTH_OFFSET_ENABLE_DYNAMIC) {
      if (axis_words ^ (1<<TOOL_LENGTH_OFFSET_AXIS)) { FAIL(STATUS_GCODE_G43_DYNAMIC_AXIS_ERROR); }
    }
  }
  
  // [15. Coordinate system selection ]: *N/A. Error, if cutter radius comp is active.
  // TODO: An EEPROM read of the coordinate data may require a buffer sync when the cycle
  // is active. The read pauses the processor temporarily and may cause a rare crash. For 
  // future versions on processors with enough memory, all coordinate data should be stored
  // in memory and written to EEPROM only when there is not a cycle active.
  memcpy(coordinate_data,gc_state.coord_system,sizeof(gc_state.coord_system));
  if ( bit_istrue(command_words,bit(MODAL_GROUP_G12)) ) { // Check if called in block
    if (gc_block.modal.coord_select > N_COORDINATE_SYSTEM) { FAIL(STATUS_GCODE_UNSUPPORTED_COORD_SYS); } // [Greater than N sys]
    if (gc_state.modal.coord_select != gc_block.modal.coord_select) {
      if (!(settings_read_coord_data(gc_block.modal.coord_select,coordinate_data))) { FAIL(STATUS_SETTING_READ_FAIL); } 
    }
  }
  
  // [16. Set path control mode ]: NOT SUPPORTED.
  // [17. Set distance mode ]: N/A. G90.1 and G91.1 NOT SUPPORTED.
  // [18. Set retract mode ]: NOT SUPPORTED.
  
  // [19. Remaining non-modal actions ]: Check go to predefined position, set G10, or set axis offsets.
  // NOTE: We need to separate the non-modal commands that are axis word-using (G10/G28/G30/G92), as these
  // commands all treat axis words differently. G10 as absolute offsets or computes current position as
  // the axis value, G92 similarly to G10 L20, and G28/30 as an intermediate target position that observes
  // all the current coordinate system and G92 offsets. 
  switch (gc_block.non_modal_command) {
    case NON_MODAL_SET_COORDINATE_DATA:  
      // [G10 Errors]: L missing and is not 2 or 20. P word missing. (Negative P value done.)
      // [G10 L2 Errors]: R word NOT SUPPORTED. P value not 0 to nCoordSys(max 9). Axis words missing.
      // [G10 L20 Errors]: P must be 0 to nCoordSys(max 9). Axis words missing.
      if (!axis_words) { FAIL(STATUS_GCODE_NO_AXIS_WORDS) }; // [No axis words]
      if (bit_isfalse(value_words,((1<<WORD_P)|(1<<WORD_L)))) { FAIL(STATUS_GCODE_VALUE_WORD_MISSING); } // [P/L word missing]
      coord_select = trunc(gc_block.values.p); // Convert p value to int.
      if (coord_select > N_COORDINATE_SYSTEM) { FAIL(STATUS_GCODE_UNSUPPORTED_COORD_SYS); } // [Greater than N sys]
      if (gc_block.values.l != 20) {
        if (gc_block.values.l == 2) {
          if (bit_istrue(value_words,bit(WORD_R))) { FAIL(STATUS_GCODE_UNSUPPORTED_COMMAND); } // [G10 L2 R not supported]
        } else { FAIL(STATUS_GCODE_UNSUPPORTED_COMMAND); } // [Unsupported L]
      }
      bit_false(value_words,(bit(WORD_L)|bit(WORD_P)));
      
      // Determine coordinate system to change and try to load from EEPROM.
      if (coord_select > 0) { coord_select--; } // Adjust P1-P6 index to EEPROM coordinate data indexing.
      else { coord_select = gc_block.modal.coord_select; } // Index P0 as the active coordinate system
      if (!settings_read_coord_data(coord_select,parameter_data)) { FAIL(STATUS_SETTING_READ_FAIL); } // [EEPROM read fail]
    
      // Pre-calculate the coordinate data changes. NOTE: Uses parameter_data since coordinate_data may be in use by G54-59.
      for (idx=0; idx<N_AXIS; idx++) { // Axes indices are consistent, so loop may be used.
        // Update axes defined only in block. Always in machine coordinates. Can change non-active system.
        if (bit_istrue(axis_words,bit(idx)) ) {
          if (gc_block.values.l == 20) {
            // L20: Update coordinate system axis at current position (with modifiers) with programmed value
            parameter_data[idx] = gc_state.position[idx]-gc_state.coord_offset[idx]-gc_block.values.xyz[idx];
            if (idx == TOOL_LENGTH_OFFSET_AXIS) { parameter_data[idx] -= gc_state.tool_length_offset; }
          } else {
            // L2: Update coordinate system axis to programmed value.
            parameter_data[idx] = gc_block.values.xyz[idx]; 
          }
        }
      }
      break;
    case NON_MODAL_SET_COORDINATE_OFFSET:
      // [G92 Errors]: No axis words.
      if (!axis_words) { FAIL(STATUS_GCODE_NO_AXIS_WORDS); } // [No axis words]
    
      // Update axes defined only in block. Offsets current system to defined value. Does not update when
      // active coordinate system is selected, but is still active unless G92.1 disables it. 
      for (idx=0; idx<N_AXIS; idx++) { // Axes indices are consistent, so loop may be used.
        if (bit_istrue(axis_words,bit(idx)) ) {
          gc_block.values.xyz[idx] = gc_state.position[idx]-coordinate_data[idx]-gc_block.values.xyz[idx];
          if (idx == TOOL_LENGTH_OFFSET_AXIS) { gc_block.values.xyz[idx] -= gc_state.tool_length_offset; }
        } else {
          gc_block.values.xyz[idx] = gc_state.coord_offset[idx];
        }
      }
      break;
      
    default:

      // At this point, the rest of the explicit axis commands treat the axis values as the traditional
      // target position with the coordinate system offsets, G92 offsets, absolute override, and distance
      // modes applied. This includes the motion mode commands. We can now pre-compute the target position.
      // NOTE: Tool offsets may be appended to these conversions when/if this feature is added.
      if (axis_command != AXIS_COMMAND_TOOL_LENGTH_OFFSET ) { // TLO block any axis command.
        if (axis_words) {
          for (idx=0; idx<N_AXIS; idx++) { // Axes indices are consistent, so loop may be used to save flash space.
            if ( bit_isfalse(axis_words,bit(idx)) ) {
              gc_block.values.xyz[idx] = gc_state.position[idx]; // No axis word in block. Keep same axis position.
            } else {
              // Update specified value according to distance mode or ignore if absolute override is active.
              // NOTE: G53 is never active with G28/30 since they are in the same modal group.
              if (gc_block.non_modal_command != NON_MODAL_ABSOLUTE_OVERRIDE) {
                // Apply coordinate offsets based on distance mode.
                if (gc_block.modal.distance == DISTANCE_MODE_ABSOLUTE) {
                  gc_block.values.xyz[idx] += coordinate_data[idx] + gc_state.coord_offset[idx];
                  if (idx == TOOL_LENGTH_OFFSET_AXIS) { gc_block.values.xyz[idx] += gc_state.tool_length_offset; }
                } else {  // Incremental mode
                  gc_block.values.xyz[idx] += gc_state.position[idx];
                }
              }
            }
          }
        }
      }
          
      // Check remaining non-modal commands for errors.
      switch (gc_block.non_modal_command) {        
        case NON_MODAL_GO_HOME_0: 
          // [G28 Errors]: Cutter compensation is enabled. 
          // Retreive G28 go-home position data (in machine coordinates) from EEPROM
          if (!axis_words) { axis_command = AXIS_COMMAND_NONE; } // Set to none if no intermediate motion.
          if (!settings_read_coord_data(SETTING_INDEX_G28,parameter_data)) { FAIL(STATUS_SETTING_READ_FAIL); }
          break;
        case NON_MODAL_GO_HOME_1:
          // [G30 Errors]: Cutter compensation is enabled. 
          // Retreive G30 go-home position data (in machine coordinates) from EEPROM
          if (!axis_words) { axis_command = AXIS_COMMAND_NONE; } // Set to none if no intermediate motion.
          if (!settings_read_coord_data(SETTING_INDEX_G30,parameter_data)) { FAIL(STATUS_SETTING_READ_FAIL); }
          break;
        case NON_MODAL_SET_HOME_0: case NON_MODAL_SET_HOME_1:
          // [G28.1/30.1 Errors]: Cutter compensation is enabled. 
          // NOTE: If axis words are passed here, they are interpreted as an implicit motion mode.
          break;
        case NON_MODAL_RESET_COORDINATE_OFFSET: 
          // NOTE: If axis words are passed here, they are interpreted as an implicit motion mode.
          break;
        case NON_MODAL_ABSOLUTE_OVERRIDE:
          // [G53 Errors]: G0 and G1 are not active. Cutter compensation is enabled.
          // NOTE: All explicit axis word commands are in this modal group. So no implicit check necessary.
          if (!(gc_block.modal.motion == MOTION_MODE_SEEK || gc_block.modal.motion == MOTION_MODE_LINEAR)) {
            FAIL(STATUS_GCODE_G53_INVALID_MOTION_MODE); // [G53 G0/1 not active]
          }
          break;
      }
  }
      
  // [20. Motion modes ]: 
  if (gc_block.modal.motion == MOTION_MODE_NONE) {
    // [G80 Errors]: Axis word exist and are not used by a non-modal command.
    if ((axis_words) && (axis_command != AXIS_COMMAND_NON_MODAL)) { 
      FAIL(STATUS_GCODE_AXIS_WORDS_EXIST); // [No axis words allowed]
    }

  // Check remaining motion modes, if axis word are implicit (exist and not used by G10/28/30/92), or 
  // was explicitly commanded in the g-code block.
  } else if ( axis_command == AXIS_COMMAND_MOTION_MODE ) {
  
    if (gc_block.modal.motion == MOTION_MODE_SEEK) {
      // [G0 Errors]: Axis letter not configured or without real value (done.)
      // Axis words are optional. If missing, set axis command flag to ignore execution.
      if (!axis_words) { axis_command = AXIS_COMMAND_NONE; }

    // All remaining motion modes (all but G0 and G80), require a valid feed rate value. In units per mm mode,
    // the value must be positive. In inverse time mode, a positive value must be passed with each block.
    } else {      
      // Check if feed rate is defined for the motion modes that require it.
      if (gc_block.values.f == 0.0) { FAIL(STATUS_GCODE_UNDEFINED_FEED_RATE); } // [Feed rate undefined]
     
      switch (gc_block.modal.motion) {
        case MOTION_MODE_LINEAR: 
          // [G1 Errors]: Feed rate undefined. Axis letter not configured or without real value.
          // Axis words are optional. If missing, set axis command flag to ignore execution.
          if (!axis_words) { axis_command = AXIS_COMMAND_NONE; }

          break;
        case MOTION_MODE_CW_ARC: case MOTION_MODE_CCW_ARC:
          // [G2/3 Errors All-Modes]: Feed rate undefined.
          // [G2/3 Radius-Mode Errors]: No axis words in selected plane. Target point is same as current.
          // [G2/3 Offset-Mode Errors]: No axis words and/or offsets in selected plane. The radius to the current 
          //   point and the radius to the target point differs more than 0.002mm (EMC def. 0.5mm OR 0.005mm and 0.1% radius).   
          // [G2/3 Full-Circle-Mode Errors]: NOT SUPPORTED. Axis words exist. No offsets programmed. P must be an integer.        
          // NOTE: Both radius and offsets are required for arc tracing and are pre-computed with the error-checking.
        
          if (!axis_words) { FAIL(STATUS_GCODE_NO_AXIS_WORDS); } // [No axis words]
          if (!(axis_words & (bit(axis_0)|bit(axis_1)))) { FAIL(STATUS_GCODE_NO_AXIS_WORDS_IN_PLANE); } // [No axis words in plane]
        
          // Calculate the change in position along each selected axis
          float x,y;
          x = gc_block.values.xyz[axis_0]-gc_state.position[axis_0]; // Delta x between current position and target
          y = gc_block.values.xyz[axis_1]-gc_state.position[axis_1]; // Delta y between current position and target

          if (value_words & bit(WORD_R)) { // Arc Radius Mode  
            bit_false(value_words,bit(WORD_R));
            if (gc_check_same_position(gc_state.position, gc_block.values.xyz)) { FAIL(STATUS_GCODE_INVALID_TARGET); } // [Invalid target]
          
            // Convert radius value to proper units.
            if (gc_block.modal.units == UNITS_MODE_INCHES) { gc_block.values.r *= MM_PER_INCH; }
            /*  We need to calculate the center of the circle that has the designated radius and passes
                through both the current position and the target position. This method calculates the following
                set of equations where [x,y] is the vector from current to target position, d == magnitude of 
                that vector, h == hypotenuse of the triangle formed by the radius of the circle, the distance to
                the center of the travel vector. A vector perpendicular to the travel vector [-y,x] is scaled to the 
                length of h [-y/d*h, x/d*h] and added to the center of the travel vector [x/2,y/2] to form the new point 
                [i,j] at [x/2-y/d*h, y/2+x/d*h] which will be the center of our arc.
    
                d^2 == x^2 + y^2
                h^2 == r^2 - (d/2)^2
                i == x/2 - y/d*h
                j == y/2 + x/d*h
    
                                                                     O <- [i,j]
                                                                  -  |
                                                        r      -     |
                                                            -        |
                                                         -           | h
                                                      -              |
                                        [0,0] ->  C -----------------+--------------- T  <- [x,y]
                                                  | <------ d/2 ---->|
              
                C - Current position
                T - Target position
                O - center of circle that pass through both C and T
                d - distance from C to T
                r - designated radius
                h - distance from center of CT to O
    
                Expanding the equations:
 
                d -> sqrt(x^2 + y^2)
                h -> sqrt(4 * r^2 - x^2 - y^2)/2
                i -> (x - (y * sqrt(4 * r^2 - x^2 - y^2)) / sqrt(x^2 + y^2)) / 2 
                j -> (y + (x * sqrt(4 * r^2 - x^2 - y^2)) / sqrt(x^2 + y^2)) / 2
   
                Which can be written:
    
                i -> (x - (y * sqrt(4 * r^2 - x^2 - y^2))/sqrt(x^2 + y^2))/2
                j -> (y + (x * sqrt(4 * r^2 - x^2 - y^2))/sqrt(x^2 + y^2))/2
    
                Which we for size and speed reasons optimize to:
 
                h_x2_div_d = sqrt(4 * r^2 - x^2 - y^2)/sqrt(x^2 + y^2)
                i = (x - (y * h_x2_div_d))/2
                j = (y + (x * h_x2_div_d))/2       
            */      

            // First, use h_x2_div_d to compute 4*h^2 to check if it is negative or r is smaller
            // than d. If so, the sqrt of a negative number is complex and error out.
            float h_x2_div_d = 4.0 * gc_block.values.r*gc_block.values.r - x*x - y*y;

            if (h_x2_div_d < 0) { FAIL(STATUS_GCODE_ARC_RADIUS_ERROR); } // [Arc radius error]
    
            // Finish computing h_x2_div_d.
            h_x2_div_d = -sqrt(h_x2_div_d)/hypot_f(x,y); // == -(h * 2 / d)
            // Invert the sign of h_x2_div_d if the circle is counter clockwise (see sketch below)
            if (gc_block.modal.motion == MOTION_MODE_CCW_ARC) { h_x2_div_d = -h_x2_div_d; }  

            /* The counter clockwise circle lies to the left of the target direction. When offset is positive,
               the left hand circle will be generated - when it is negative the right hand circle is generated.
          
                                                                   T  <-- Target position
                                                   
                                                                   ^ 
                        Clockwise circles with this center         |          Clockwise circles with this center will have
                        will have > 180 deg of angular travel      |          < 180 deg of angular travel, which is a good thing!
                                                         \         |          /   
            center of arc when h_x2_div_d is positive ->  x <----- | -----> x <- center of arc when h_x2_div_d is negative
                                                                   |
                                                                   |
                                                   
                                                                   C  <-- Current position                                
            */  
            // Negative R is g-code-alese for "I want a circle with more than 180 degrees of travel" (go figure!), 
            // even though it is advised against ever generating such circles in a single line of g-code. By 
            // inverting the sign of h_x2_div_d the center of the circles is placed on the opposite side of the line of
            // travel and thus we get the unadvisably long arcs as prescribed.
            if (gc_block.values.r < 0) { 
                h_x2_div_d = -h_x2_div_d; 
                gc_block.values.r = -gc_block.values.r; // Finished with r. Set to positive for mc_arc
            }        
            // Complete the operation by calculating the actual center of the arc
            gc_block.values.ijk[axis_0] = 0.5*(x-(y*h_x2_div_d));
            gc_block.values.ijk[axis_1] = 0.5*(y+(x*h_x2_div_d));
          
          } else { // Arc Center Format Offset Mode  
            if (!(ijk_words & (bit(axis_0)|bit(axis_1)))) { FAIL(STATUS_GCODE_NO_OFFSETS_IN_PLANE); } // [No offsets in plane]
            bit_false(value_words,(bit(WORD_I)|bit(WORD_J)|bit(WORD_K)));  
          
            // Convert IJK values to proper units.
            if (gc_block.modal.units == UNITS_MODE_INCHES) {
              for (idx=0; idx<N_AXIS; idx++) { // Axes indices are consistent, so loop may be used to save flash space.
                if (ijk_words & bit(idx)) { gc_block.values.ijk[idx] *= MM_PER_INCH; }
              }
            }         

            // Arc radius from center to target
            x -= gc_block.values.ijk[axis_0]; // Delta x between circle center and target
            y -= gc_block.values.ijk[axis_1]; // Delta y between circle center and target
            float target_r = hypot_f(x,y); 

            // Compute arc radius for mc_arc. Defined from current location to center.
            gc_block.values.r = hypot_f(gc_block.values.ijk[axis_0], gc_block.values.ijk[axis_1]); 
            
            // Compute difference between current location and target radii for final error-checks.
            float delta_r = fabs(target_r-gc_block.values.r);
            if (delta_r > 0.005) { 
              if (delta_r > 0.5) { FAIL(STATUS_GCODE_INVALID_TARGET); } // [Arc definition error] > 0.5mm
              if (delta_r > (0.001*gc_block.values.r)) { FAIL(STATUS_GCODE_INVALID_TARGET); } // [Arc definition error] > 0.005mm AND 0.1% radius
            }
          }
          break;
        case MOTION_MODE_PROBE_TOWARD: case MOTION_MODE_PROBE_TOWARD_NO_ERROR:
        case MOTION_MODE_PROBE_AWAY: case MOTION_MODE_PROBE_AWAY_NO_ERROR:
          // [G38 Errors]: Target is same current. No axis words. Cutter compensation is enabled. Feed rate
          //   is undefined. Probe is triggered. NOTE: Probe check moved to probe cycle. Instead of returning
          //   an error, it issues an alarm to prevent further motion to the probe. It's also done there to 
          //   allow the planner buffer to empty and move off the probe trigger before another probing cycle.
          if (!axis_words) { FAIL(STATUS_GCODE_NO_AXIS_WORDS); } // [No axis words]
          if (gc_check_same_position(gc_state.position, gc_block.values.xyz)) { FAIL(STATUS_GCODE_INVALID_TARGET); } // [Invalid target]
          break;
      } 
    }
  }
  
  // [21. Program flow ]: No error checks required.

  // [0. Non-specific error-checks]: Complete unused value words check, i.e. IJK used when in arc
  // radius mode, or axis words that aren't used in the block.  
  bit_false(value_words,(bit(WORD_N)|bit(WORD_F)|bit(WORD_S)|bit(WORD_T))); // Remove single-meaning value words. 
  if (axis_command) { bit_false(value_words,(bit(WORD_X)|bit(WORD_Y)|bit(WORD_Z))); } // Remove axis words. 
  if (value_words) { FAIL(STATUS_GCODE_UNUSED_WORDS); } // [Unused words]

   
  /* -------------------------------------------------------------------------------------
     STEP 4: EXECUTE!!
     Assumes that all error-checking has been completed and no failure modes exist. We just
     need to update the state and execute the block according to the order-of-execution.
  */ 
  
  // [0. Non-specific/common error-checks and miscellaneous setup]: 
  gc_state.line_number = gc_block.values.n;
  
  // [1. Comments feedback ]:  NOT SUPPORTED
  
  // [2. Set feed rate mode ]:
  gc_state.modal.feed_rate = gc_block.modal.feed_rate;
  
  // [3. Set feed rate ]:
  gc_state.feed_rate = gc_block.values.f; // Always copy this value. See feed rate error-checking.

  // [4. Set spindle speed ]:
  if (gc_state.spindle_speed != gc_block.values.s) { 
    gc_state.spindle_speed = gc_block.values.s; 
    //S value changes needs to work without planer block too. If there is motion
    //it will update in real time. However if there is not we need to take care.
    // This statment tells that the block has no motion:
    // !((gc_state.modal.motion != MOTION_MODE_NONE)&&(axis_command == AXIS_COMMAND_MOTION_MODE))
    // This if only calls spindle run when LASER SPINDLE and LASER mode ON and block has no motion: 
    #ifdef LASER_SPINDLE
	  if (bit_isfalse(settings.flags,BITFLAG_LASER)|| !((gc_state.modal.motion != MOTION_MODE_NONE)&&(axis_command == AXIS_COMMAND_MOTION_MODE)))
    #endif 
    // Update running spindle only if not in check mode and not already enabled.
    if (gc_state.modal.spindle != SPINDLE_DISABLE) { spindle_run(gc_state.modal.spindle, gc_state.spindle_speed); }
  }
    
  // [5. Select tool ]: NOT SUPPORTED. Only tracks tool value.
  gc_state.tool = gc_block.values.t;

  // [6. Change tool ]: NOT SUPPORTED

  // [7. Spindle control ]:
  if (gc_state.modal.spindle != gc_block.modal.spindle) {
    gc_state.modal.spindle = gc_block.modal.spindle;    
    //M3, M4 and M5 command needs to work without planer block too. If there is motion
    //it will updated in real time. However if there is not we need to take care.
    #ifdef LASER_SPINDLE
      if (bit_isfalse(settings.flags,BITFLAG_LASER) || !((gc_state.modal.motion != MOTION_MODE_NONE)&&(axis_command == AXIS_COMMAND_MOTION_MODE)))
    #endif 
    // Update spindle control and apply spindle speed when enabling it in this block.    
    spindle_run(gc_state.modal.spindle, gc_state.spindle_speed);
  }

  // [8. Coolant control ]:  
  if (gc_state.modal.coolant != gc_block.modal.coolant) {
    gc_state.modal.coolant = gc_block.modal.coolant;
    coolant_run(gc_state.modal.coolant);
  }
  
  // [9. Enable/disable feed rate or spindle overrides ]: NOT SUPPORTED

  // [10. Dwell ]:
  if (gc_block.non_modal_command == NON_MODAL_DWELL) { mc_dwell(gc_block.values.p); }
  
  // [11. Set active plane ]:
  gc_state.modal.plane_select = gc_block.modal.plane_select;  

  // [12. Set length units ]:
  gc_state.modal.units = gc_block.modal.units;

  // [13. Cutter radius compensation ]: NOT SUPPORTED

  // [14. Cutter length compensation ]: G43.1 and G49 supported. G43 NOT SUPPORTED.
  // NOTE: If G43 were supported, its operation wouldn't be any different from G43.1 in terms
  // of execution. The error-checking step would simply load the offset value into the correct
  // axis of the block XYZ value array. 
  if (axis_command == AXIS_COMMAND_TOOL_LENGTH_OFFSET ) { // Indicates a change.
    gc_state.modal.tool_length = gc_block.modal.tool_length;
    if (gc_state.modal.tool_length == TOOL_LENGTH_OFFSET_ENABLE_DYNAMIC) { // G43.1
      gc_state.tool_length_offset = gc_block.values.xyz[TOOL_LENGTH_OFFSET_AXIS];
    } else { // G49
      gc_state.tool_length_offset = 0.0;
    }
  }
  
  // [15. Coordinate system selection ]:
  if (gc_state.modal.coord_select != gc_block.modal.coord_select) {
    gc_state.modal.coord_select = gc_block.modal.coord_select;
    memcpy(gc_state.coord_system,coordinate_data,sizeof(coordinate_data));
  }
  
  // [16. Set path control mode ]: NOT SUPPORTED
  
  // [17. Set distance mode ]:
  gc_state.modal.distance = gc_block.modal.distance;
  
  // [18. Set retract mode ]: NOT SUPPORTED
    
  // [19. Go to predefined position, Set G10, or Set axis offsets ]:
  switch(gc_block.non_modal_command) {
    case NON_MODAL_SET_COORDINATE_DATA:    
      settings_write_coord_data(coord_select,parameter_data);
      // Update system coordinate system if currently active.
      if (gc_state.modal.coord_select == coord_select) { memcpy(gc_state.coord_system,parameter_data,sizeof(parameter_data)); }
      break;
    case NON_MODAL_GO_HOME_0: case NON_MODAL_GO_HOME_1: 
      // Move to intermediate position before going home. Obeys current coordinate system and offsets 
      // and absolute and incremental modes.
      if (axis_command) {
        #ifdef USE_LINE_NUMBERS
<<<<<<< HEAD
          mc_line(gc_block.values.xyz, -1.0, false, gc_state.line_number);
=======
          mc_line(gc_block.values.xyz, -1.0, false, gc_state.spindle_speed, gc_state.modal.spindle, gc_block.values.n);
>>>>>>> f861b216
        #else
          mc_line(gc_block.values.xyz, -1.0, false, gc_state.spindle_speed, gc_state.modal.spindle);
        #endif
      }
      #ifdef USE_LINE_NUMBERS
<<<<<<< HEAD
        mc_line(parameter_data, -1.0, false, gc_state.line_number); 
=======
        mc_line(parameter_data, -1.0, false, gc_state.spindle_speed, gc_state.modal.spindle, gc_block.values.n); 
>>>>>>> f861b216
      #else
        mc_line(parameter_data, -1.0, false, gc_state.spindle_speed, gc_state.modal.spindle); 
      #endif
      memcpy(gc_state.position, parameter_data, sizeof(parameter_data));
      break;
    case NON_MODAL_SET_HOME_0: 
      settings_write_coord_data(SETTING_INDEX_G28,gc_state.position);
      break;
    case NON_MODAL_SET_HOME_1:
      settings_write_coord_data(SETTING_INDEX_G30,gc_state.position);
      break;
    case NON_MODAL_SET_COORDINATE_OFFSET:
      memcpy(gc_state.coord_offset,gc_block.values.xyz,sizeof(gc_block.values.xyz));
      break;
    case NON_MODAL_RESET_COORDINATE_OFFSET: 
      clear_vector(gc_state.coord_offset); // Disable G92 offsets by zeroing offset vector.
      break;
  }

  
  // [20. Motion modes ]:
  // NOTE: Commands G10,G28,G30,G92 lock out and prevent axis words from use in motion modes. 
  // Enter motion modes only if there are axis words or a motion mode command word in the block.
  gc_state.modal.motion = gc_block.modal.motion;
  if (gc_state.modal.motion != MOTION_MODE_NONE) {
    if (axis_command == AXIS_COMMAND_MOTION_MODE) {
      switch (gc_state.modal.motion) {
        case MOTION_MODE_SEEK:
          #ifdef USE_LINE_NUMBERS
<<<<<<< HEAD
            mc_line(gc_block.values.xyz, -1.0, false, gc_state.line_number);
=======
            mc_line(gc_block.values.xyz, -1.0, false, gc_state.spindle_speed, gc_state.modal.spindle, gc_block.values.n);
>>>>>>> f861b216
          #else
            mc_line(gc_block.values.xyz, -1.0, false, gc_state.spindle_speed, gc_state.modal.spindle);
          #endif
          break;
        case MOTION_MODE_LINEAR:
          #ifdef USE_LINE_NUMBERS
<<<<<<< HEAD
            mc_line(gc_block.values.xyz, gc_state.feed_rate, gc_state.modal.feed_rate, gc_state.line_number);
=======
            mc_line(gc_block.values.xyz, gc_state.feed_rate, gc_state.modal.feed_rate, gc_state.spindle_speed, gc_state.modal.spindle, gc_block.values.n);
>>>>>>> f861b216
          #else
            mc_line(gc_block.values.xyz, gc_state.feed_rate, gc_state.modal.feed_rate, gc_state.spindle_speed, gc_state.modal.spindle);
          #endif
          break;
        case MOTION_MODE_CW_ARC: 
          #ifdef USE_LINE_NUMBERS
            mc_arc(gc_state.position, gc_block.values.xyz, gc_block.values.ijk, gc_block.values.r, 
              gc_state.feed_rate, gc_state.modal.feed_rate, axis_0, axis_1, axis_linear, true, gc_state.line_number);  
          #else
            mc_arc(gc_state.position, gc_block.values.xyz, gc_block.values.ijk, gc_block.values.r, 
              gc_state.feed_rate, gc_state.modal.feed_rate, axis_0, axis_1, axis_linear, true); 
          #endif
          break;        
        case MOTION_MODE_CCW_ARC:
          #ifdef USE_LINE_NUMBERS
            mc_arc(gc_state.position, gc_block.values.xyz, gc_block.values.ijk, gc_block.values.r, 
<<<<<<< HEAD
              gc_state.feed_rate, gc_state.modal.feed_rate, axis_0, axis_1, axis_linear, false, gc_state.line_number);  
          #else
            mc_arc(gc_state.position, gc_block.values.xyz, gc_block.values.ijk, gc_block.values.r, 
              gc_state.feed_rate, gc_state.modal.feed_rate, axis_0, axis_1, axis_linear, false); 
=======
              gc_state.feed_rate, gc_state.modal.feed_rate, axis_0, axis_1, axis_linear, 
              gc_state.spindle_speed, gc_state.modal.spindle, gc_block.values.n);  
          #else
            mc_arc(gc_state.position, gc_block.values.xyz, gc_block.values.ijk, gc_block.values.r, 
              gc_state.feed_rate, gc_state.modal.feed_rate, axis_0, axis_1, axis_linear,
              gc_state.spindle_speed, gc_state.modal.spindle); 
>>>>>>> f861b216
          #endif
          break;
        case MOTION_MODE_PROBE_TOWARD: 
          // NOTE: gc_block.values.xyz is returned from mc_probe_cycle with the updated position value. So
          // upon a successful probing cycle, the machine position and the returned value should be the same.
          #ifdef USE_LINE_NUMBERS
            mc_probe_cycle(gc_block.values.xyz, gc_state.feed_rate, gc_state.modal.feed_rate, false, false, gc_state.line_number);
          #else
            mc_probe_cycle(gc_block.values.xyz, gc_state.feed_rate, gc_state.modal.feed_rate, false, false);
          #endif
          break;
        case MOTION_MODE_PROBE_TOWARD_NO_ERROR:
          #ifdef USE_LINE_NUMBERS
            mc_probe_cycle(gc_block.values.xyz, gc_state.feed_rate, gc_state.modal.feed_rate, false, true, gc_state.line_number);
          #else
            mc_probe_cycle(gc_block.values.xyz, gc_state.feed_rate, gc_state.modal.feed_rate, false, true);
          #endif
          break;
        case MOTION_MODE_PROBE_AWAY:
          #ifdef USE_LINE_NUMBERS
            mc_probe_cycle(gc_block.values.xyz, gc_state.feed_rate, gc_state.modal.feed_rate, true, false, gc_state.line_number);
          #else
            mc_probe_cycle(gc_block.values.xyz, gc_state.feed_rate, gc_state.modal.feed_rate, true, false);
          #endif
          break;
        case MOTION_MODE_PROBE_AWAY_NO_ERROR:
          #ifdef USE_LINE_NUMBERS
            mc_probe_cycle(gc_block.values.xyz, gc_state.feed_rate, gc_state.modal.feed_rate, true, true, gc_state.line_number);
          #else        
            mc_probe_cycle(gc_block.values.xyz, gc_state.feed_rate, gc_state.modal.feed_rate, true, true);
          #endif
      }
    
      // As far as the parser is concerned, the position is now == target. In reality the
      // motion control system might still be processing the action and the real tool position
      // in any intermediate location.
      memcpy(gc_state.position, gc_block.values.xyz, sizeof(gc_block.values.xyz)); // gc_state.position[] = gc_block.values.xyz[]
    }
  }
  
  // [21. Program flow ]:
  // M0,M1,M2,M30: Perform non-running program flow actions. During a program pause, the buffer may 
  // refill and can only be resumed by the cycle start run-time command.
  gc_state.modal.program_flow = gc_block.modal.program_flow;
  if (gc_state.modal.program_flow) { 
    protocol_buffer_synchronize(); // Finish all remaining buffered motions. Program paused when complete.
    sys.auto_start = false; // Disable auto cycle start. Forces pause until cycle start issued.
  
    // If complete, reset to reload defaults (G92.2,G54,G17,G90,G94,M48,G40,M5,M9). Otherwise,
    // re-enable program flow after pause complete, where cycle start will resume the program.
    if (gc_state.modal.program_flow == PROGRAM_FLOW_COMPLETED) { mc_reset(); }
    else { gc_state.modal.program_flow = PROGRAM_FLOW_RUNNING; }
  }
    
  // TODO: % to denote start of program. Sets auto cycle start?
  return(STATUS_OK);
}
        

/* 
  Not supported:

  - Canned cycles
  - Tool radius compensation
  - A,B,C-axes
  - Evaluation of expressions
  - Variables
  - Override control (TBD)
  - Tool changes
  - Switches
   
   (*) Indicates optional parameter, enabled through config.h and re-compile
   group 0 = {G92.2, G92.3} (Non modal: Cancel and re-enable G92 offsets)
   group 1 = {G81 - G89} (Motion modes: Canned cycles)
   group 4 = {M1} (Optional stop, ignored)
   group 6 = {M6} (Tool change)
   group 7 = {G40, G41, G42} cutter radius compensation
   group 8 = {G43} tool length offset (But G43.1/G94 IS SUPPORTED)
   group 8 = {*M7} enable mist coolant
   group 9 = {M48, M49} enable/disable feed and speed override switches
   group 10 = {G98, G99} return mode canned cycles
   group 13 = {G61, G61.1, G64} path control mode
*/<|MERGE_RESOLUTION|>--- conflicted
+++ resolved
@@ -926,21 +926,13 @@
       // and absolute and incremental modes.
       if (axis_command) {
         #ifdef USE_LINE_NUMBERS
-<<<<<<< HEAD
-          mc_line(gc_block.values.xyz, -1.0, false, gc_state.line_number);
-=======
           mc_line(gc_block.values.xyz, -1.0, false, gc_state.spindle_speed, gc_state.modal.spindle, gc_block.values.n);
->>>>>>> f861b216
         #else
           mc_line(gc_block.values.xyz, -1.0, false, gc_state.spindle_speed, gc_state.modal.spindle);
         #endif
       }
       #ifdef USE_LINE_NUMBERS
-<<<<<<< HEAD
-        mc_line(parameter_data, -1.0, false, gc_state.line_number); 
-=======
         mc_line(parameter_data, -1.0, false, gc_state.spindle_speed, gc_state.modal.spindle, gc_block.values.n); 
->>>>>>> f861b216
       #else
         mc_line(parameter_data, -1.0, false, gc_state.spindle_speed, gc_state.modal.spindle); 
       #endif
@@ -970,22 +962,14 @@
       switch (gc_state.modal.motion) {
         case MOTION_MODE_SEEK:
           #ifdef USE_LINE_NUMBERS
-<<<<<<< HEAD
-            mc_line(gc_block.values.xyz, -1.0, false, gc_state.line_number);
-=======
             mc_line(gc_block.values.xyz, -1.0, false, gc_state.spindle_speed, gc_state.modal.spindle, gc_block.values.n);
->>>>>>> f861b216
           #else
             mc_line(gc_block.values.xyz, -1.0, false, gc_state.spindle_speed, gc_state.modal.spindle);
           #endif
           break;
         case MOTION_MODE_LINEAR:
           #ifdef USE_LINE_NUMBERS
-<<<<<<< HEAD
-            mc_line(gc_block.values.xyz, gc_state.feed_rate, gc_state.modal.feed_rate, gc_state.line_number);
-=======
             mc_line(gc_block.values.xyz, gc_state.feed_rate, gc_state.modal.feed_rate, gc_state.spindle_speed, gc_state.modal.spindle, gc_block.values.n);
->>>>>>> f861b216
           #else
             mc_line(gc_block.values.xyz, gc_state.feed_rate, gc_state.modal.feed_rate, gc_state.spindle_speed, gc_state.modal.spindle);
           #endif
@@ -993,28 +977,23 @@
         case MOTION_MODE_CW_ARC: 
           #ifdef USE_LINE_NUMBERS
             mc_arc(gc_state.position, gc_block.values.xyz, gc_block.values.ijk, gc_block.values.r, 
-              gc_state.feed_rate, gc_state.modal.feed_rate, axis_0, axis_1, axis_linear, true, gc_state.line_number);  
+              gc_state.feed_rate, gc_state.modal.feed_rate, axis_0, axis_1, axis_linear, 
+              gc_state.spindle_speed, gc_state.modal.spindle, gc_block.values.n);  
           #else
             mc_arc(gc_state.position, gc_block.values.xyz, gc_block.values.ijk, gc_block.values.r, 
-              gc_state.feed_rate, gc_state.modal.feed_rate, axis_0, axis_1, axis_linear, true); 
+              gc_state.feed_rate, gc_state.modal.feed_rate, axis_0, axis_1, axis_linear, true,
+			  gc_state.spindle_speed, gc_state.modal.spindle);  
           #endif
           break;        
         case MOTION_MODE_CCW_ARC:
           #ifdef USE_LINE_NUMBERS
             mc_arc(gc_state.position, gc_block.values.xyz, gc_block.values.ijk, gc_block.values.r, 
-<<<<<<< HEAD
-              gc_state.feed_rate, gc_state.modal.feed_rate, axis_0, axis_1, axis_linear, false, gc_state.line_number);  
+              gc_state.feed_rate, gc_state.modal.feed_rate, axis_0, axis_1, axis_linear, false, gc_state.line_number,
+              gc_state.spindle_speed, gc_state.modal.spindle);   
           #else
             mc_arc(gc_state.position, gc_block.values.xyz, gc_block.values.ijk, gc_block.values.r, 
-              gc_state.feed_rate, gc_state.modal.feed_rate, axis_0, axis_1, axis_linear, false); 
-=======
-              gc_state.feed_rate, gc_state.modal.feed_rate, axis_0, axis_1, axis_linear, 
-              gc_state.spindle_speed, gc_state.modal.spindle, gc_block.values.n);  
-          #else
-            mc_arc(gc_state.position, gc_block.values.xyz, gc_block.values.ijk, gc_block.values.r, 
-              gc_state.feed_rate, gc_state.modal.feed_rate, axis_0, axis_1, axis_linear,
-              gc_state.spindle_speed, gc_state.modal.spindle); 
->>>>>>> f861b216
+              gc_state.feed_rate, gc_state.modal.feed_rate, axis_0, axis_1, axis_linear, false,
+			  gc_state.spindle_speed, gc_state.modal.spindle);  
           #endif
           break;
         case MOTION_MODE_PROBE_TOWARD: 
