--- conflicted
+++ resolved
@@ -109,26 +109,8 @@
   } else {
     spindle_set_direction(direction);
     #ifdef VARIABLE_SPINDLE
-<<<<<<< HEAD
-      // TODO: Install the optional capability for frequency-based output for servos.
-      #define SPINDLE_RPM_RANGE (SPINDLE_MAX_RPM-SPINDLE_MIN_RPM)
-      TCCRA_REGISTER = (1<<COMB_BIT) | (1<<WAVE1_REGISTER) | (1<<WAVE0_REGISTER);
-      TCCRB_REGISTER = (TCCRB_REGISTER & 0b11111000) | 0x02; // set to 1/8 Prescaler
-      if ( rpm < SPINDLE_MIN_RPM ) { rpm = 0; } 
-      else { 
-        rpm -= SPINDLE_MIN_RPM; 
-        if ( rpm > SPINDLE_RPM_RANGE ) { rpm = SPINDLE_RPM_RANGE; } // Prevent uint8 overflow
-      }
-      uint8_t current_pwm = floor( rpm*(255.0/SPINDLE_RPM_RANGE) + 0.5);
-      #ifdef MINIMUM_SPINDLE_PWM
-        if (current_pwm < MINIMUM_SPINDLE_PWM) { current_pwm = MINIMUM_SPINDLE_PWM; }
-      #endif
-      OCR_REGISTER = current_pwm; // Set PWM pin output
-    
-=======
        spindle_start();
        spindle_rpm_update(calculate_pwm_from_rpm(rpm));
->>>>>>> f861b216
       #ifndef CPU_MAP_ATMEGA328P // On the Uno, spindle enable and PWM are shared.
         SPINDLE_ENABLE_PORT |= (1<<SPINDLE_ENABLE_BIT);
       #endif
