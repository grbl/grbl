--- conflicted
+++ resolved
@@ -95,31 +95,46 @@
   }
 #endif
 
+//void spindle_run(uint8_t direction, float rpm) 
+//{
+  //if (sys.state == STATE_CHECK_MODE) { return; }
+  //// Empty planner buffer to ensure spindle is set when programmed.
+  //// Only do this without real time spindle control or if there was
+  //// a block without motion.  
+  //protocol_auto_cycle_start();  //temp fix for M3 lockup
+  //protocol_buffer_synchronize();   
+  //// Halt or set spindle direction and rpm. 
+  //if (direction == SPINDLE_DISABLE) {
+    //spindle_stop();
+  //} else {
+    //spindle_set_direction(direction);
+    //#ifdef VARIABLE_SPINDLE
+       //spindle_start();
+       //spindle_rpm_update(calculate_pwm_from_rpm(rpm));
+      //#ifndef CPU_MAP_ATMEGA328P // On the Uno, spindle enable and PWM are shared.
+        //SPINDLE_ENABLE_PORT |= (1<<SPINDLE_ENABLE_BIT);
+      //#endif
+    //#else   
+      //SPINDLE_ENABLE_PORT |= (1<<SPINDLE_ENABLE_BIT);
+    //#endif
+  //}
+//}
+
+
+void spindle_run(uint8_t state, float rpm)
+{
+  if (sys.state == STATE_CHECK_MODE) { return; }
+  protocol_buffer_synchronize(); // Empty planner buffer to ensure spindle is set when programmed.  
+  spindle_set_state(state, rpm);
+}
 void spindle_set_state(uint8_t state, float rpm)
 {
-<<<<<<< HEAD
-  if (sys.state == STATE_CHECK_MODE) { return; }
-  // Empty planner buffer to ensure spindle is set when programmed.
-  // Only do this without real time spindle control or if there was
-  // a block without motion.  
-  protocol_auto_cycle_start();  //temp fix for M3 lockup
-  protocol_buffer_synchronize();   
-  // Halt or set spindle direction and rpm. 
-  if (direction == SPINDLE_DISABLE) {
-=======
   // Halt or set spindle direction and rpm. 
   if (state == SPINDLE_DISABLE) {
 
->>>>>>> bf37ab7e
     spindle_stop();
+
   } else {
-<<<<<<< HEAD
-    spindle_set_direction(direction);
-    #ifdef VARIABLE_SPINDLE
-       spindle_start();
-       spindle_rpm_update(calculate_pwm_from_rpm(rpm));
-      #ifndef CPU_MAP_ATMEGA328P // On the Uno, spindle enable and PWM are shared.
-=======
 
     if (state == SPINDLE_ENABLE_CW) {
       SPINDLE_DIRECTION_PORT &= ~(1<<SPINDLE_DIRECTION_BIT);
@@ -153,19 +168,11 @@
       OCR_REGISTER = current_pwm; // Set PWM pin output
     
       #ifdef CPU_MAP_ATMEGA2560 // On the Uno, spindle enable and PWM are shared.
->>>>>>> bf37ab7e
         SPINDLE_ENABLE_PORT |= (1<<SPINDLE_ENABLE_BIT);
       #endif
     #else   
       SPINDLE_ENABLE_PORT |= (1<<SPINDLE_ENABLE_BIT);
     #endif
+
   }
-}
-
-
-void spindle_run(uint8_t state, float rpm)
-{
-  if (sys.state == STATE_CHECK_MODE) { return; }
-  protocol_buffer_synchronize(); // Empty planner buffer to ensure spindle is set when programmed.  
-  spindle_set_state(state, rpm);
 }