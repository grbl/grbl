--- conflicted
+++ resolved
@@ -263,15 +263,6 @@
 
     }
   }
-<<<<<<< HEAD
-  plan_sync_position(); // Sync planner position to current machine position for pull-off move.
-  
-  #ifdef USE_LINE_NUMBERS
-    plan_buffer_line(target, settings.homing_seek_rate, false, 0, SPINDLE_DISABLE, HOMING_CYCLE_LINE_NUMBER); // Bypass mc_line(). Directly plan motion.
-  #else
-    plan_buffer_line(target, settings.homing_seek_rate, false, 0, SPINDLE_DISABLE); // Bypass mc_line(). Directly plan motion.
-  #endif
-=======
   plan_sync_position(); // Sync planner position to homed machine position.
 
   // Set pull-off motion target. Seperated from above loop if target is dependent on sys.position.
@@ -294,11 +285,10 @@
       }
     }      
     #ifdef USE_LINE_NUMBERS
-      plan_buffer_line(target, settings.homing_seek_rate, false, HOMING_CYCLE_LINE_NUMBER); // Bypass mc_line(). Directly plan motion.
+      plan_buffer_line(target, settings.homing_seek_rate, false, 0, SPINDLE_DISABLE, HOMING_CYCLE_LINE_NUMBER); // Bypass mc_line(). Directly plan motion.
     #else
-      plan_buffer_line(target, settings.homing_seek_rate, false); // Bypass mc_line(). Directly plan motion.
+      plan_buffer_line(target, settings.homing_seek_rate, false, 0, SPINDLE_DISABLE); // Bypass mc_line(). Directly plan motion.
     #endif
->>>>>>> bf37ab7e
   
     // Initiate pull-off using main motion control routines. 
     // TODO : Clean up state routines so that this motion still shows homing state.
