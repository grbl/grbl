/*
  main.c - An embedded CNC Controller with rs274/ngc (g-code) support
  Part of Grbl

  Copyright (c) 2009-2011 Simen Svale Skogsrud
  Copyright (c) 2011-2012 Sungeun K. Jeon

  Grbl is free software: you can redistribute it and/or modify
  it under the terms of the GNU General Public License as published by
  the Free Software Foundation, either version 3 of the License, or
  (at your option) any later version.

  Grbl is distributed in the hope that it will be useful,
  but WITHOUT ANY WARRANTY; without even the implied warranty of
  MERCHANTABILITY or FITNESS FOR A PARTICULAR PURPOSE.  See the
  GNU General Public License for more details.

  You should have received a copy of the GNU General Public License
  along with Grbl.  If not, see <http://www.gnu.org/licenses/>.
*/

/* A big thanks to Alden Hart of Synthetos, supplier of grblshield and TinyG, who has
   been integral throughout the development of the higher level details of Grbl, as well
   as being a consistent sounding board for the future of accessible and free CNC. */

#include <avr/interrupt.h>
#include <avr/pgmspace.h>
#include "config.h"
#include "planner.h"
#include "nuts_bolts.h"
#include "stepper.h"
#include "spindle_control.h"
#include "coolant_control.h"
#include "motion_control.h"
#include "gcode.h"
#include "protocol.h"
#include "limits.h"
#include "report.h"
#include "settings.h"
#include "serial.h"

// Declare system global variable structure
system_t sys; 

int main(void)
{
<<<<<<< HEAD
  sei(); // Enable interrupts
  
  serial_init(BAUD_RATE);
  protocol_init();        
  settings_init();  
  plan_init();      
  st_init();        
  spindle_init();   
  gc_init();
  limits_init();
                    
  while (1) {
//     sleep_mode(); // Wait for it ...
=======
  // Initialize system
  serial_init(); // Setup serial baud rate and interrupts
  settings_init(); // Load grbl settings from EEPROM
  st_init(); // Setup stepper pins and interrupt timers
  sei(); // Enable interrupts
  
  memset(&sys, 0, sizeof(sys));  // Clear all system variables
  sys.abort = true;   // Set abort to complete initialization
  sys.state = STATE_INIT;  // Set alarm state to indicate unknown initial position
  
  for(;;) {
  
    // Execute system reset upon a system abort, where the main program will return to this loop.
    // Once here, it is safe to re-initialize the system. At startup, the system will automatically
    // reset to finish the initialization process.
    if (sys.abort) {
      // Reset system.
      serial_reset_read_buffer(); // Clear serial read buffer
      plan_init(); // Clear block buffer and planner variables
      gc_init(); // Set g-code parser to default state
      protocol_init(); // Clear incoming line data and execute startup lines
      spindle_init();
      coolant_init();
      limits_init();
      st_reset(); // Clear stepper subsystem variables.

      // Sync cleared gcode and planner positions to current system position, which is only
      // cleared upon startup, not a reset/abort. 
      sys_sync_current_position();

      // Reset system variables.
      sys.abort = false;
      sys.execute = 0;
      if (bit_istrue(settings.flags,BITFLAG_AUTO_START)) { sys.auto_start = true; }
      
      // Check for power-up and set system alarm if homing is enabled to force homing cycle
      // by setting Grbl's alarm state. Alarm locks out all g-code commands, including the
      // startup scripts, but allows access to settings and internal commands. Only a homing
      // cycle '$H' or kill alarm locks '$X' will disable the alarm.
      // NOTE: The startup script will run after successful completion of the homing cycle, but
      // not after disabling the alarm locks. Prevents motion startup blocks from crashing into
      // things uncontrollably. Very bad.
      #ifdef HOMING_INIT_LOCK
        if (sys.state == STATE_INIT && bit_istrue(settings.flags,BITFLAG_HOMING_ENABLE)) { sys.state = STATE_ALARM; }
      #endif
      
      // Check for and report alarm state after a reset, error, or an initial power up.
      if (sys.state == STATE_ALARM) {
        report_feedback_message(MESSAGE_ALARM_LOCK); 
      } else {
        // All systems go. Set system to ready and execute startup script.
        sys.state = STATE_IDLE;
        protocol_execute_startup(); 
      }
    }
    
    protocol_execute_runtime();
>>>>>>> 9e0ce55d
    protocol_process(); // ... process the serial protocol
    
  }
  return 0;   /* never reached */
}<|MERGE_RESOLUTION|>--- conflicted
+++ resolved
@@ -44,21 +44,6 @@
 
 int main(void)
 {
-<<<<<<< HEAD
-  sei(); // Enable interrupts
-  
-  serial_init(BAUD_RATE);
-  protocol_init();        
-  settings_init();  
-  plan_init();      
-  st_init();        
-  spindle_init();   
-  gc_init();
-  limits_init();
-                    
-  while (1) {
-//     sleep_mode(); // Wait for it ...
-=======
   // Initialize system
   serial_init(); // Setup serial baud rate and interrupts
   settings_init(); // Load grbl settings from EEPROM
@@ -116,7 +101,6 @@
     }
     
     protocol_execute_runtime();
->>>>>>> 9e0ce55d
     protocol_process(); // ... process the serial protocol
     
   }
