--- conflicted
+++ resolved
@@ -34,10 +34,7 @@
 //*************************************************************************************
 int main(void)
 {
-	lcd_init();
-//	loop();
-
-
+  lcd_init();
 
   beginSerial(BAUD_RATE);
   config_init();
@@ -47,15 +44,11 @@
   gc_init();      // initialize gcode-parser
   sp_init();      // initialize the serial protocol
   
+  DDRD |= (1<<3)|(1<<4)|(1<<5);
+
   for(;;){
-<<<<<<< HEAD
     lcd_report_position();
-    //sleep_mode();
     sp_process(); // process the serial protocol
-=======
-    sleep_mode();
-    sp_process(); // Process the serial protocol
->>>>>>> dd937481
   }
   return 0;   /* never reached */
 }